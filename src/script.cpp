--- conflicted
+++ resolved
@@ -1131,25 +1131,12 @@
 
     BOOST_FOREACH(PAIRTYPE(opcodetype, valtype)& item, vSolution)
     {
-<<<<<<< HEAD
-        BOOST_FOREACH(PAIRTYPE(opcodetype, valtype)& item, vSolution)
-        {
-            uint160 hash160;
-            if (item.first == OP_PUBKEY)
-                addressRet.SetPubKey(item.second);
-            else if (item.first == OP_PUBKEYHASH)
-                addressRet.SetHash160((uint160)item.second);
-            //if (keystore == NULL || keystore->HaveKey(addressRet))
-                return true;
-        }
-=======
         if (item.first == OP_PUBKEY)
             addressRet.SetPubKey(item.second);
         else if (item.first == OP_PUBKEYHASH)
             addressRet.SetHash160((uint160)item.second);
         if (keystore == NULL || keystore->HaveKey(addressRet))
             return true;
->>>>>>> a139ed74
     }
 
     return false;
